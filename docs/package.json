--- conflicted
+++ resolved
@@ -17,13 +17,8 @@
     "@docusaurus/core": "^3.8.1",
     "@docusaurus/plugin-client-redirects": "^3.8.1",
     "@docusaurus/plugin-content-docs": "^3.8.1",
-<<<<<<< HEAD
     "@docusaurus/preset-classic": "^3.9.2",
-    "@mdx-js/react": "^3.1.0",
-=======
-    "@docusaurus/preset-classic": "^3.8.1",
     "@mdx-js/react": "^3.1.1",
->>>>>>> 5f2d28b3
     "@svgr/webpack": "^8.1.0",
     "clsx": "^2.1.1",
     "file-loader": "^6.2.0",
